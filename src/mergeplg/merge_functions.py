--- conflicted
+++ resolved
@@ -92,7 +92,6 @@
     return ds_rad_out.adjusted
 
 
-<<<<<<< HEAD
 def merge_multiplicative_idw(da_rad, cml_ratio, x0):
     """Merge CML and radar using an multiplicative approach and the CML midpoint.
 
@@ -157,10 +156,7 @@
     return ds_rad_out.adjusted
 
 
-def merge_additive_blockkriging(da_rad, cml_diff, x0, variogram):
-=======
 def merge_additive_blockkriging(da_rad, cml_diff, x0, variogram, n_closest):
->>>>>>> f5fc94b9
     """Merge CML and radar using an additive block kriging.
 
     Marges the provided radar field in ds_rad to CML observations by
