ci:
  autoupdate_commit_msg: "chore: update pre-commit hooks"
  autofix_commit_msg: "style: pre-commit fixes"

repos:
  - repo: https://github.com/adamchainz/blacken-docs
    rev: "1.18.0"
    hooks:
      - id: blacken-docs
        additional_dependencies: [black==24.*]

  - repo: https://github.com/pre-commit/pre-commit-hooks
    rev: "v4.6.0"
    hooks:
      - id: check-added-large-files
      - id: check-case-conflict
      - id: check-merge-conflict
      - id: check-symlinks
      - id: check-yaml
      - id: debug-statements
      - id: end-of-file-fixer
      - id: mixed-line-ending
      - id: name-tests-test
        args: ["--pytest-test-first"]
      - id: requirements-txt-fixer
      - id: trailing-whitespace

  - repo: https://github.com/pre-commit/pygrep-hooks
    rev: "v1.10.0"
    hooks:
      - id: rst-backticks
      - id: rst-directive-colons
      - id: rst-inline-touching-normal

  - repo: https://github.com/pre-commit/mirrors-prettier
    rev: "v3.1.0"
    hooks:
      - id: prettier
        types_or: [yaml, markdown, html, css, scss, javascript, json]
        args: [--prose-wrap=always]

  - repo: https://github.com/astral-sh/ruff-pre-commit
    rev: "v0.5.2"
    hooks:
      - id: ruff
        types_or: [python, pyi, jupyter]
        args: ["--fix", "--show-fixes"]
      - id: ruff-format
        types_or: [python, pyi, jupyter]

<<<<<<< HEAD
  #  - repo: https://github.com/pre-commit/mirrors-mypy
  #    rev: "v1.10.1"
  #    hooks:
  #      - id: mypy
  #        files: src|tests
  #        args: []
  #        additional_dependencies:
  #          - pytest
=======
  # - repo: https://github.com/pre-commit/mirrors-mypy
  #   rev: "v1.10.1"
  #   hooks:
  #     - id: mypy
  #       files: src|tests
  #       args: []
  #       additional_dependencies:
  #         - pytest
>>>>>>> 6ffc1135

  #- repo: https://github.com/codespell-project/codespell
  #  rev: "v2.3.0"
  #  hooks:
  #    - id: codespell

  #- repo: https://github.com/shellcheck-py/shellcheck-py
  #  rev: "v0.10.0.1"
  #  hooks:
  #    - id: shellcheck

  - repo: local
    hooks:
      - id: disallow-caps
        name: Disallow improper capitalization
        language: pygrep
        entry: PyBind|Numpy|Cmake|CCache|Github|PyTest
        exclude: .pre-commit-config.yaml

  - repo: https://github.com/abravalheri/validate-pyproject
    rev: "v0.18"
    hooks:
      - id: validate-pyproject
        additional_dependencies: ["validate-pyproject-schema-store[all]"]

  - repo: https://github.com/python-jsonschema/check-jsonschema
    rev: "0.29.0"
    hooks:
      - id: check-dependabot
      - id: check-github-workflows
      - id: check-readthedocs<|MERGE_RESOLUTION|>--- conflicted
+++ resolved
@@ -48,16 +48,6 @@
       - id: ruff-format
         types_or: [python, pyi, jupyter]
 
-<<<<<<< HEAD
-  #  - repo: https://github.com/pre-commit/mirrors-mypy
-  #    rev: "v1.10.1"
-  #    hooks:
-  #      - id: mypy
-  #        files: src|tests
-  #        args: []
-  #        additional_dependencies:
-  #          - pytest
-=======
   # - repo: https://github.com/pre-commit/mirrors-mypy
   #   rev: "v1.10.1"
   #   hooks:
@@ -66,7 +56,6 @@
   #       args: []
   #       additional_dependencies:
   #         - pytest
->>>>>>> 6ffc1135
 
   #- repo: https://github.com/codespell-project/codespell
   #  rev: "v2.3.0"
