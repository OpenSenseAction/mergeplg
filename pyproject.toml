--- conflicted
+++ resolved
@@ -35,19 +35,9 @@
 sphinx_copybutton = { version = ">=0.3.0", optional = true }
 sphinx-autodoc-typehints = { version = "*", optional = true }
 docutils = { version = "!=0.21.post1", optional = true }
-<<<<<<< HEAD
-pykrige = "^1.7.2"
-jupyterlab = "^4.2.4"
-xarray = "^2024.6.0"
-poligrain = "^0.1.1"
-scipy = "^1.14.0"
-numpy = "^2.0.1"
-wradlib = "^2.0.3"
-=======
 nbsphinx = { version = "*", optional = true }
 nbmake = { version = ">=1.4.6", optional = true}
 
->>>>>>> 6ffc1135
 
 [tool.poetry.dev-dependencies]
 pytest = ">= 6"
